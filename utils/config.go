--- conflicted
+++ resolved
@@ -23,141 +23,7 @@
 	LOG_ROTATE_SIZE = 10000
 )
 
-<<<<<<< HEAD
 var Cfg *model.Config = &model.Config{}
-=======
-type ServiceSettings struct {
-	SiteName                   string
-	Mode                       string
-	AllowTesting               bool
-	UseSSL                     bool
-	Port                       string
-	InviteSalt                 string
-	PublicLinkSalt             string
-	ResetSalt                  string
-	AnalyticsUrl               string
-	UseLocalStorage            bool
-	StorageDirectory           string
-	AllowedLoginAttempts       int
-	DisableEmailSignUp         bool
-	EnableOAuthServiceProvider bool
-}
-
-type SSOSetting struct {
-	Allow           bool
-	Secret          string
-	Id              string
-	Scope           string
-	AuthEndpoint    string
-	TokenEndpoint   string
-	UserApiEndpoint string
-}
-
-type SqlSettings struct {
-	DriverName         string
-	DataSource         string
-	DataSourceReplicas []string
-	MaxIdleConns       int
-	MaxOpenConns       int
-	Trace              bool
-	AtRestEncryptKey   string
-}
-
-type LogSettings struct {
-	ConsoleEnable bool
-	ConsoleLevel  string
-	FileEnable    bool
-	FileLevel     string
-	FileFormat    string
-	FileLocation  string
-}
-
-type AWSSettings struct {
-	S3AccessKeyId     string
-	S3SecretAccessKey string
-	S3Bucket          string
-	S3Region          string
-}
-
-type ImageSettings struct {
-	ThumbnailWidth  uint
-	ThumbnailHeight uint
-	PreviewWidth    uint
-	PreviewHeight   uint
-	ProfileWidth    uint
-	ProfileHeight   uint
-	InitialFont     string
-}
-
-type EmailSettings struct {
-	ByPassEmail          bool
-	SMTPUsername         string
-	SMTPPassword         string
-	SMTPServer           string
-	UseTLS               bool
-	UseStartTLS          bool
-	FeedbackEmail        string
-	FeedbackName         string
-	ApplePushServer      string
-	ApplePushCertPublic  string
-	ApplePushCertPrivate string
-}
-
-type RateLimitSettings struct {
-	UseRateLimiter   bool
-	PerSec           int
-	MemoryStoreSize  int
-	VaryByRemoteAddr bool
-	VaryByHeader     string
-}
-
-type PrivacySettings struct {
-	ShowEmailAddress bool
-	ShowPhoneNumber  bool
-	ShowSkypeId      bool
-	ShowFullName     bool
-}
-
-type ClientSettings struct {
-	SegmentDeveloperKey string
-	GoogleDeveloperKey  string
-}
-
-type TeamSettings struct {
-	MaxUsersPerTeam           int
-	AllowPublicLink           bool
-	AllowValetDefault         bool
-	TourLink                  string
-	DefaultThemeColor         string
-	DisableTeamCreation       bool
-	RestrictCreationToDomains string
-}
-
-type Config struct {
-	LogSettings       LogSettings
-	ServiceSettings   ServiceSettings
-	SqlSettings       SqlSettings
-	AWSSettings       AWSSettings
-	ImageSettings     ImageSettings
-	EmailSettings     EmailSettings
-	RateLimitSettings RateLimitSettings
-	PrivacySettings   PrivacySettings
-	ClientSettings    ClientSettings
-	TeamSettings      TeamSettings
-	SSOSettings       map[string]SSOSetting
-}
-
-func (o *Config) ToJson() string {
-	b, err := json.Marshal(o)
-	if err != nil {
-		return ""
-	} else {
-		return string(b)
-	}
-}
-
-var Cfg *Config = &Config{}
->>>>>>> 5a436fd4
 var CfgLastModified int64 = 0
 var CfgFileName string = ""
 var ClientProperties map[string]string = map[string]string{}
